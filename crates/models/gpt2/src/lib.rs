//! An implementation of [GPT-2](https://huggingface.co/docs/transformers/model_doc/gpt2) for the `llm` ecosystem.
#![deny(missing_docs)]

use std::sync::Arc;

use ggml::Tensor;
use llm_base::{
    ggml,
    model::{common, HyperparametersWriteError},
    util, FileType, GraphOutputs, InferenceParameters, InferenceSession, InferenceSessionConfig,
    KnownModel, LoadError, ModelParameters, OutputRequest, Regex, TokenId, Vocabulary,
};

/// The GPT-2 model. Ref: [The Illustrated GPT-2](https://jalammar.github.io/illustrated-gpt2/)
///
/// # Safety
/// This implements [Send] and [Sync] as it is immutable after construction.
pub struct Gpt2 {
    // the context size ("memory") the model should use when evaluating a prompt
    context_size: usize,

    hyperparameters: Hyperparameters,
    vocabulary: Vocabulary,

    // model-global weights
    // normalization gain & bias
    ln_f_g: Tensor,
    ln_f_b: Tensor,
    // weighted token embeddings
    wte: Tensor,
    // weighted positional encodings
    wpe: Tensor,
    // language model head
    lm_head: Tensor,

    // weights for the model
    layers: Vec<Layer>,

    // must be kept alive for the model
    context: Arc<ggml::Context>,
}

unsafe impl Send for Gpt2 {}
unsafe impl Sync for Gpt2 {}

impl KnownModel for Gpt2 {
    type Hyperparameters = Hyperparameters;

    fn new<E: std::error::Error>(
        hyperparameters: Self::Hyperparameters,
        params: ModelParameters,
        vocabulary: Vocabulary,
        tensor_loader: impl llm_base::TensorLoader<E>,
    ) -> Result<Self, E> {
        let mut tl = tensor_loader;

        // model-global weights
        let ln_f_g = tl.load("model/ln_f/g")?;
        let ln_f_b = tl.load("model/ln_f/b")?;
        let wte = tl.load("model/wte")?;
        let wpe = tl.load("model/wpe")?;
        let lm_head = tl.load("model/lm_head")?;

        let mut layers = Vec::new();
        for i in 0..hyperparameters.n_layer {
            let layer = Layer {
                ln_1_g: tl.load(&format!("model/h{i}/ln_1/g"))?,
                ln_1_b: tl.load(&format!("model/h{i}/ln_1/b"))?,
                ln_2_g: tl.load(&format!("model/h{i}/ln_2/g"))?,
                ln_2_b: tl.load(&format!("model/h{i}/ln_2/b"))?,
                c_attn_attn_w: tl.load(&format!("model/h{i}/attn/c_attn/w"))?,
                c_attn_attn_b: tl.load(&format!("model/h{i}/attn/c_attn/b"))?,
                c_attn_proj_w: tl.load(&format!("model/h{i}/attn/c_proj/w"))?,
                c_attn_proj_b: tl.load(&format!("model/h{i}/attn/c_proj/b"))?,
                c_mlp_fc_w: tl.load(&format!("model/h{i}/mlp/c_fc/w"))?,
                c_mlp_fc_b: tl.load(&format!("model/h{i}/mlp/c_fc/b"))?,
                c_mlp_proj_w: tl.load(&format!("model/h{i}/mlp/c_proj/w"))?,
                c_mlp_proj_b: tl.load(&format!("model/h{i}/mlp/c_proj/b"))?,
            };

            layers.push(layer);
        }

        let (context, _) = tl.finish();

        let ModelParameters { context_size, .. } = params;

        Ok(Gpt2 {
            hyperparameters,
            context_size,
            vocabulary,
            layers,
            ln_f_g,
            ln_f_b,
            wte,
            wpe,
            lm_head,
            context: Arc::new(context),
        })
    }

    fn start_session(&self, config: InferenceSessionConfig) -> InferenceSession {
        InferenceSession::new(
            config,
            self.hyperparameters.n_ctx,
            self.hyperparameters.n_layer,
            self.hyperparameters.n_embd,
            self.hyperparameters.n_vocab,
        )
    }

    fn evaluate(
        &self,
        session: &mut InferenceSession,
        params: &InferenceParameters,
        input_tokens: &[TokenId],
        output_request: &mut OutputRequest,
    ) {
        let input_len = input_tokens.len();
        let session_len = session.n_past;
        let num_threads = params.n_threads;
        let ctx_size = self.context_size;

        let Hyperparameters {
            n_embd,
            n_head,
            n_vocab,
            n_layer,
            ..
        } = self.hyperparameters;

<<<<<<< HEAD
        let outputs = session.compute(self.context.clone(), input_tokens, |builder| {
            let ctx0 = builder.ctx0;
            let (memory_k_size, memory_v_size) = (
                builder.memory_k.element_size(),
                builder.memory_v.element_size(),
            );
            let embd = &builder.embd;
=======
        let (ctx0, embd) = common::prepare_for_evaluate(n_layer, session, input_tokens);

        let position_buf: Vec<i32> = (0..input_len).map(|i| (session_len + i) as i32).collect();

        let mut position = ctx0.new_tensor_1d(ggml::Type::I32, input_len);
        unsafe { position.write_data(bytemuck::cast_slice(&position_buf)) };

        let mut input_layer = ctx0.op_add(
            &ctx0.op_get_rows(&self.wte, &embd),
            &ctx0.op_get_rows(&self.wpe, &position),
        );

        let memory_k = &session.memory_k;
        let memory_k_size = memory_k.element_size();
>>>>>>> 275ba35e

            let position_buf: Vec<usize> = (0..input_len).map(|i| session_len + i).collect();

<<<<<<< HEAD
            let mut position = ctx0.new_tensor_1d(ggml::Type::I32, input_len);
            unsafe { position.write_data(bytemuck::cast_slice(&position_buf)) };
=======
        let mut gf = ggml::ComputationGraph::new(num_threads);
        for il in 0..n_layer {
            ctx0.use_scratch(Some(&mut session.scratch[0]));

            // norm
            let mut current = ctx0.op_norm(&input_layer);
            current = ctx0.op_add(
                &ctx0.op_mul(&ctx0.op_repeat(&self.layers[il].ln_1_g, &current), &current),
                &ctx0.op_repeat(&self.layers[il].ln_1_b, &current),
            );
>>>>>>> 275ba35e

            let mut input_layer = ctx0.op_add(
                &ctx0.op_get_rows(&self.wte, embd),
                &ctx0.op_get_rows(&self.wpe, &position),
            );

            let mut gf = ggml::ComputationGraph::new(num_threads);
            for il in 0..n_layer {
                // norm
                let mut current = ctx0.op_norm(&input_layer);
                current = ctx0.op_add(
                    &ctx0.op_mul(&ctx0.op_repeat(&self.layers[il].ln_1_g, &current), &current),
                    &ctx0.op_repeat(&self.layers[il].ln_1_b, &current),
                );

                // attn
                current = ctx0.op_mul_mat(&self.layers[il].c_attn_attn_w, &current);
                current = ctx0.op_add(
                    &ctx0.op_repeat(&self.layers[il].c_attn_attn_b, &current),
                    &current,
                );

                // self-attn
                let nb = current.get_nb()[1];
                let f32_size = std::mem::size_of::<f32>();
                let qcur = ctx0.op_view_2d(&current, (n_embd, input_len), nb, 0);
                let kcur = ctx0.op_view_2d(&current, (n_embd, input_len), nb, f32_size * n_embd);
                let vcur =
                    ctx0.op_view_2d(&current, (n_embd, input_len), nb, f32_size * n_embd * 2);

                if input_len >= 1 {
                    let k = ctx0.op_view_1d(
                        builder.memory_k,
                        input_len * n_embd,
                        (memory_k_size * n_embd) * (il * ctx_size + session_len),
                    );
                    let v = ctx0.op_view_1d(
                        builder.memory_v,
                        input_len * n_embd,
                        (memory_v_size * n_embd) * (il * ctx_size + session_len),
                    );

                    gf.build_forward_expand(&ctx0.op_cpy(&kcur, &k));
                    gf.build_forward_expand(&ctx0.op_cpy(&vcur, &v));
                }

                let q = ctx0.op_permute(
                    &ctx0.op_cpy(
                        &qcur,
                        &ctx0.new_tensor_3d(ggml::Type::F32, n_embd / n_head, n_head, input_len),
                    ),
                    (0, 2, 1, 3),
                );

                let k = ctx0.op_permute(
                    &ctx0.op_reshape_3d(
                        &ctx0.op_view_1d(
                            builder.memory_k,
                            (session_len + input_len) * n_embd,
                            il * ctx_size * memory_k_size * n_embd,
                        ),
                        n_embd / n_head,
                        n_head,
                        session_len + input_len,
                    ),
                    (0, 2, 1, 3),
                );

                let kq = ctx0.op_mul_mat(&k, &q);
                let kq_scaled = ctx0.op_scale_inplace(
                    &kq,
                    &ctx0.new_f32(1f32 / f32::sqrt(n_embd as f32 / n_head as f32)),
                );

                let kq_masked = ctx0.op_diag_mask_inf_inplace(&kq_scaled, session_len);
                let kq_softmax = ctx0.op_soft_max_inplace(&kq_masked);

                let v_trans = ctx0.op_cpy(
                    &ctx0.op_permute(
                        &ctx0.op_reshape_3d(
                            &ctx0.op_view_1d(
                                builder.memory_v,
                                (session_len + input_len) * n_embd,
                                il * ctx_size * memory_v_size * n_embd,
                            ),
                            n_embd / n_head,
                            n_head,
                            session_len + input_len,
                        ),
                        (1, 2, 0, 3),
                    ),
                    &ctx0.new_tensor_3d(
                        builder.memory_v.get_type(),
                        session_len + input_len,
                        n_embd / n_head,
                        n_head,
                    ),
                );

                let kqv = ctx0.op_mul_mat(&v_trans, &kq_softmax);
                let kqv_merged = ctx0.op_permute(&kqv, (0, 2, 1, 3));

                current = ctx0.op_cpy(
                    &kqv_merged,
                    &ctx0.new_tensor_2d(ggml::Type::F32, n_embd, input_len),
                );

                // projection
                current = ctx0.op_mul_mat(&self.layers[il].c_attn_proj_w, &current);
                current = ctx0.op_add(
                    &ctx0.op_repeat(&self.layers[il].c_attn_proj_b, &current),
                    &current,
                );

<<<<<<< HEAD
                // add input
                current = ctx0.op_add(&current, &input_layer);
=======
            ctx0.use_scratch(Some(&mut session.scratch[1]));

            // feed-forward normalization
            current = ctx0.op_norm(&ff_in);
            current = ctx0.op_add(
                &ctx0.op_mul(&ctx0.op_repeat(&self.layers[il].ln_2_g, &current), &current),
                &ctx0.op_repeat(&self.layers[il].ln_2_b, &current),
            );
>>>>>>> 275ba35e

                // feed-forward
                let ff_in = current.share();

                // feed-forward normalization
                current = ctx0.op_norm(&ff_in);
                current = ctx0.op_add(
                    &ctx0.op_mul(&ctx0.op_repeat(&self.layers[il].ln_2_g, &current), &current),
                    &ctx0.op_repeat(&self.layers[il].ln_2_b, &current),
                );

                // feed-forward fully connected
                current = ctx0.op_mul_mat(&self.layers[il].c_mlp_fc_w, &current);
                current = ctx0.op_add(
                    &ctx0.op_repeat(&self.layers[il].c_mlp_fc_b, &current),
                    &current,
                );

                // feed-forward activation
                current = ctx0.op_gelu(&current);

<<<<<<< HEAD
                // feed-forward projection
                current = ctx0.op_mul_mat(&self.layers[il].c_mlp_proj_w, &current);
                current = ctx0.op_add(
                    &ctx0.op_repeat(&self.layers[il].c_mlp_proj_b, &current),
                    &current,
                );

                // input for next layer
                input_layer = ctx0.op_add(&current, &ff_in);
            }

            // normalization
            input_layer = ctx0.op_norm(&input_layer);
            input_layer = ctx0.op_add(
                &ctx0.op_mul(&ctx0.op_repeat(&self.ln_f_g, &input_layer), &input_layer),
                &ctx0.op_repeat(&self.ln_f_b, &input_layer),
            );

            let embeddings_tensor: ggml::Tensor = input_layer.share();
=======
        ctx0.use_scratch(Some(&mut session.scratch[0]));

        // normalization
        input_layer = ctx0.op_norm(&input_layer);
        input_layer = ctx0.op_add(
            &ctx0.op_mul(&ctx0.op_repeat(&self.ln_f_g, &input_layer), &input_layer),
            &ctx0.op_repeat(&self.ln_f_b, &input_layer),
        );

        ctx0.use_scratch(None);

        let embeddings_tensor: ggml::Tensor = input_layer.share();
>>>>>>> 275ba35e

            input_layer = ctx0.op_mul_mat(&self.lm_head, &input_layer);

            (
                gf,
                GraphOutputs {
                    result: input_layer,
                    embedding_result: embeddings_tensor,
                },
            )
        });

        // finish evaluation
        common::read_last_token(session, &outputs.result, n_vocab, input_len);
        common::extract_logits(output_request, &outputs.result, n_vocab, input_len);
        common::extract_embeddings(output_request, &outputs.embedding_result, n_embd, input_len);
    }

    fn vocabulary(&self) -> &Vocabulary {
        &self.vocabulary
    }

    fn context_size(&self) -> usize {
        self.context_size
    }

    fn bot_token_id(&self) -> Option<TokenId> {
        None
    }

    fn eot_token_id(&self) -> TokenId {
        self.vocabulary.id("<|endoftext|>".as_bytes()).unwrap()
    }

    fn quantize_tensors() -> Vec<Regex> {
        [
            "model/wte",
            "model/lm_head",
            "model/h.*/attn/c_attn/w",
            "model/h.*/attn/c_proj/w",
            "model/h.*/mlp/c_fc/w",
            "model/h.*/mlp/c_proj/w",
        ]
        .into_iter()
        .map(|s| Regex::new(s).unwrap())
        .collect()
    }

    fn skip_quantize_tensors() -> Vec<Regex> {
        vec![]
    }
}

/// GPT-2 [hyperparameters](https://en.wikipedia.org/wiki/Hyperparameter_(machine_learning))
#[derive(Debug, Default, PartialEq, Eq, Clone, Copy)]
pub struct Hyperparameters {
    /// Size of the model's vocabulary
    n_vocab: usize,
    /// Size of the model's context
    n_ctx: usize,
    /// Size of the model's embedding layer
    n_embd: usize,
    /// n_head
    n_head: usize,
    /// Number of layers in the model
    n_layer: usize,
    /// file type
    file_type: FileType,
}

impl llm_base::Hyperparameters for Hyperparameters {
    fn read_ggml(reader: &mut dyn std::io::BufRead) -> Result<Self, LoadError> {
        let hyperparameters = Hyperparameters {
            n_vocab: util::read_i32(reader)?.try_into()?,
            n_ctx: util::read_i32(reader)?.try_into()?,
            n_embd: util::read_i32(reader)?.try_into()?,
            n_head: util::read_i32(reader)?.try_into()?,
            n_layer: util::read_i32(reader)?.try_into()?,
            file_type: util::read_filetype(reader)?,
        };

        let n_vocab = util::read_i32(reader)? as usize;
        if hyperparameters.n_vocab != n_vocab {
            return Err(LoadError::InvariantBroken {
                path: None,
                invariant: format!(
                    "GPT2 model expected n_vocab {} found {}",
                    hyperparameters.n_vocab, n_vocab
                ),
            });
        }

        Ok(hyperparameters)
    }

    fn write_ggml(&self, writer: &mut dyn std::io::Write) -> Result<(), HyperparametersWriteError> {
        util::write_i32(writer, self.n_vocab.try_into()?)?;
        util::write_i32(writer, self.n_ctx.try_into()?)?;
        util::write_i32(writer, self.n_embd.try_into()?)?;
        util::write_i32(writer, self.n_head.try_into()?)?;
        util::write_i32(writer, self.n_layer.try_into()?)?;
        util::write_i32(writer, self.file_type.into())?;
        util::write_i32(writer, self.n_vocab.try_into()?)?;

        Ok(())
    }

    fn n_vocabulary(&self) -> usize {
        self.n_vocab
    }

    fn file_type(&self) -> Option<FileType> {
        Some(self.file_type)
    }

    fn file_type_mut(&mut self) -> Option<&mut FileType> {
        Some(&mut self.file_type)
    }
}

struct Layer {
    // normalization
    ln_1_g: Tensor,
    ln_1_b: Tensor,

    ln_2_g: Tensor,
    ln_2_b: Tensor,

    // attention
    c_attn_attn_w: Tensor,
    c_attn_attn_b: Tensor,

    c_attn_proj_w: Tensor,
    c_attn_proj_b: Tensor,

    // mlp
    c_mlp_fc_w: Tensor,
    c_mlp_fc_b: Tensor,

    c_mlp_proj_w: Tensor,
    c_mlp_proj_b: Tensor,
}<|MERGE_RESOLUTION|>--- conflicted
+++ resolved
@@ -129,48 +129,18 @@
             ..
         } = self.hyperparameters;
 
-<<<<<<< HEAD
-        let outputs = session.compute(self.context.clone(), input_tokens, |builder| {
+        let outputs = session.compute(self.context.clone(), input_tokens, |mut builder| {
             let ctx0 = builder.ctx0;
             let (memory_k_size, memory_v_size) = (
                 builder.memory_k.element_size(),
                 builder.memory_v.element_size(),
             );
             let embd = &builder.embd;
-=======
-        let (ctx0, embd) = common::prepare_for_evaluate(n_layer, session, input_tokens);
-
-        let position_buf: Vec<i32> = (0..input_len).map(|i| (session_len + i) as i32).collect();
-
-        let mut position = ctx0.new_tensor_1d(ggml::Type::I32, input_len);
-        unsafe { position.write_data(bytemuck::cast_slice(&position_buf)) };
-
-        let mut input_layer = ctx0.op_add(
-            &ctx0.op_get_rows(&self.wte, &embd),
-            &ctx0.op_get_rows(&self.wpe, &position),
-        );
-
-        let memory_k = &session.memory_k;
-        let memory_k_size = memory_k.element_size();
->>>>>>> 275ba35e
-
-            let position_buf: Vec<usize> = (0..input_len).map(|i| session_len + i).collect();
-
-<<<<<<< HEAD
+
+            let position_buf: Vec<i32> = (0..input_len).map(|i| (session_len + i) as i32).collect();
+
             let mut position = ctx0.new_tensor_1d(ggml::Type::I32, input_len);
             unsafe { position.write_data(bytemuck::cast_slice(&position_buf)) };
-=======
-        let mut gf = ggml::ComputationGraph::new(num_threads);
-        for il in 0..n_layer {
-            ctx0.use_scratch(Some(&mut session.scratch[0]));
-
-            // norm
-            let mut current = ctx0.op_norm(&input_layer);
-            current = ctx0.op_add(
-                &ctx0.op_mul(&ctx0.op_repeat(&self.layers[il].ln_1_g, &current), &current),
-                &ctx0.op_repeat(&self.layers[il].ln_1_b, &current),
-            );
->>>>>>> 275ba35e
 
             let mut input_layer = ctx0.op_add(
                 &ctx0.op_get_rows(&self.wte, embd),
@@ -179,6 +149,8 @@
 
             let mut gf = ggml::ComputationGraph::new(num_threads);
             for il in 0..n_layer {
+                builder.use_scratch(Some(0));
+
                 // norm
                 let mut current = ctx0.op_norm(&input_layer);
                 current = ctx0.op_add(
@@ -285,23 +257,14 @@
                     &current,
                 );
 
-<<<<<<< HEAD
                 // add input
                 current = ctx0.op_add(&current, &input_layer);
-=======
-            ctx0.use_scratch(Some(&mut session.scratch[1]));
-
-            // feed-forward normalization
-            current = ctx0.op_norm(&ff_in);
-            current = ctx0.op_add(
-                &ctx0.op_mul(&ctx0.op_repeat(&self.layers[il].ln_2_g, &current), &current),
-                &ctx0.op_repeat(&self.layers[il].ln_2_b, &current),
-            );
->>>>>>> 275ba35e
 
                 // feed-forward
                 let ff_in = current.share();
 
+                builder.use_scratch(Some(1));
+
                 // feed-forward normalization
                 current = ctx0.op_norm(&ff_in);
                 current = ctx0.op_add(
@@ -319,7 +282,6 @@
                 // feed-forward activation
                 current = ctx0.op_gelu(&current);
 
-<<<<<<< HEAD
                 // feed-forward projection
                 current = ctx0.op_mul_mat(&self.layers[il].c_mlp_proj_w, &current);
                 current = ctx0.op_add(
@@ -330,6 +292,8 @@
                 // input for next layer
                 input_layer = ctx0.op_add(&current, &ff_in);
             }
+
+            builder.use_scratch(Some(0));
 
             // normalization
             input_layer = ctx0.op_norm(&input_layer);
@@ -338,21 +302,9 @@
                 &ctx0.op_repeat(&self.ln_f_b, &input_layer),
             );
 
+            builder.use_scratch(None);
+
             let embeddings_tensor: ggml::Tensor = input_layer.share();
-=======
-        ctx0.use_scratch(Some(&mut session.scratch[0]));
-
-        // normalization
-        input_layer = ctx0.op_norm(&input_layer);
-        input_layer = ctx0.op_add(
-            &ctx0.op_mul(&ctx0.op_repeat(&self.ln_f_g, &input_layer), &input_layer),
-            &ctx0.op_repeat(&self.ln_f_b, &input_layer),
-        );
-
-        ctx0.use_scratch(None);
-
-        let embeddings_tensor: ggml::Tensor = input_layer.share();
->>>>>>> 275ba35e
 
             input_layer = ctx0.op_mul_mat(&self.lm_head, &input_layer);
 
