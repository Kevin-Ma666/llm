//! This crate provides a unified interface for loading and using
//! Large Language Models (LLMs).
//!
//! This is the base crate that implementors can use to implement their own
//! LLMs.
//!
//! As a user, you probably want to use the [llm](https://crates.io/crates/llm) crate instead.
#![deny(missing_docs)]

mod inference_session;
mod loader;
mod lora;
mod quantize;
mod tokenizer;

pub mod model;
pub mod samplers;
pub mod util;

use std::sync::Arc;

pub use ggml;
pub use ggml::Type as ElementType;

pub use inference_session::{
<<<<<<< HEAD
    conversation_inference_callback, feed_prompt_callback, GraphOutputs, InferenceError,
    InferenceFeedback, InferenceRequest, InferenceResponse, InferenceSession,
    InferenceSessionConfig, InferenceSnapshot, InferenceSnapshotRef, InferenceStats,
    ModelKVMemoryType, SnapshotError,
=======
    feed_prompt_callback, GraphOutputs, InferenceError, InferenceFeedback, InferenceRequest,
    InferenceResponse, InferenceSession, InferenceSessionConfig, InferenceSnapshot,
    InferenceSnapshotRef, InferenceStats, ModelKVMemoryType, RewindError, SnapshotError,
>>>>>>> bc9f2fe5
};
pub use loader::{
    load, load_progress_callback_stdout, ContainerType, FileType, FileTypeFormat, FormatMagic,
    LoadError, LoadProgress, Loader, TensorLoader,
};
pub use lora::{LoraAdapter, LoraParameters};
pub use memmap2::Mmap;
pub use model::{Hyperparameters, KnownModel, Model, ModelParameters, OutputRequest};
pub use quantize::{quantize, QuantizeError, QuantizeProgress};
pub use regex::Regex;
pub use samplers::Sampler;
pub use tokenizer::{
    InvalidTokenBias, Prompt, TokenBias, TokenId, TokenizationError, Tokenizer, TokenizerLoadError,
    TokenizerSource,
};
pub use util::TokenUtf8Buffer;

#[derive(Clone, Debug)]
/// The parameters for text generation.
///
/// This needs to be provided during all inference calls,
/// but can be changed between calls.
pub struct InferenceParameters {
    /// The number of threads to use. This is dependent on your user's system,
    /// and should be selected accordingly.
    ///
    /// Note that you should aim for a value close to the number of physical cores
    /// on the system, as this will give the best performance. This means that, for
    /// example, on a 16-core system with hyperthreading, you should set this to 16.
    ///
    /// Also note that not all cores on a system are equal, and that you may need to
    /// experiment with this value to find the optimal value for your use case. For example,
    /// Apple Silicon and modern Intel processors have "performance" and "efficiency" cores,
    /// and you may want to only use the performance cores.
    ///
    /// A reasonable default value is 8, as most modern high-performance computers have
    /// 8 physical cores. Adjust to your needs.
    pub n_threads: usize,
    /// Controls batch/chunk size for prompt ingestion in [InferenceSession::feed_prompt].
    ///
    /// This is the number of tokens that will be ingested at once. This is useful for
    /// trying to speed up the ingestion of prompts, as it allows for parallelization.
    /// However, you will be fundamentally limited by your machine's ability to evaluate
    /// the transformer model, so increasing the batch size will not always help.
    ///
    /// A reasonable default value is 8.
    pub n_batch: usize,
    /// The sampler to use for sampling tokens from the model's probabilities.
    ///
    /// Each time the model runs, it generates a distribution of probabilities; each token
    /// has a probability of being the next token. The sampler is responsible for sampling
    /// from this distribution to generate the next token. Using a different sampler may
    /// change the output of the model, or control how deterministic the generated text is.
    ///
    /// A recommended default sampler is [TopPTopK](samplers::TopPTopK), which is a standard
    /// sampler that offers a [Default](samplers::TopPTopK::default) implementation.
    pub sampler: Arc<dyn Sampler>,
}

//Since Sampler implements Send and Sync, InferenceParameters should too.
unsafe impl Send for InferenceParameters {}
unsafe impl Sync for InferenceParameters {}

impl Default for InferenceParameters {
    fn default() -> Self {
        Self {
            n_threads: 8,
            n_batch: 8,
            sampler: Arc::new(samplers::TopPTopK::default()),
        }
    }
}<|MERGE_RESOLUTION|>--- conflicted
+++ resolved
@@ -23,16 +23,10 @@
 pub use ggml::Type as ElementType;
 
 pub use inference_session::{
-<<<<<<< HEAD
     conversation_inference_callback, feed_prompt_callback, GraphOutputs, InferenceError,
     InferenceFeedback, InferenceRequest, InferenceResponse, InferenceSession,
     InferenceSessionConfig, InferenceSnapshot, InferenceSnapshotRef, InferenceStats,
-    ModelKVMemoryType, SnapshotError,
-=======
-    feed_prompt_callback, GraphOutputs, InferenceError, InferenceFeedback, InferenceRequest,
-    InferenceResponse, InferenceSession, InferenceSessionConfig, InferenceSnapshot,
-    InferenceSnapshotRef, InferenceStats, ModelKVMemoryType, RewindError, SnapshotError,
->>>>>>> bc9f2fe5
+    ModelKVMemoryType, RewindError, SnapshotError,
 };
 pub use loader::{
     load, load_progress_callback_stdout, ContainerType, FileType, FileTypeFormat, FormatMagic,
