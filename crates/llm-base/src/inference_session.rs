use ggml::{Buffer, ComputationGraph, Context, GraphExecutionPlan, Tensor};
use serde::Serialize;
use std::{cell::RefCell, fmt::Display, sync::Arc};
use thiserror::Error;

#[cfg(feature = "metal")]
use ggml::metal::MetalContext;

use crate::{
    mulf, util, InferenceParameters, Model, OutputRequest, Prompt, TokenId, TokenUtf8Buffer,
    TokenizationError,
};

// The size of a scratch buffer used for inference. This is used for temporary
// storage of intermediate results during inference.
//
// The specific value was copied from `llama.cpp`.
const SCRATCH_SIZE: usize = 512 * 1024 * 1024;

type ScratchBuffers = [ggml::Buffer; 2];

fn scratch_buffers() -> ScratchBuffers {
    [
        ggml::Buffer::new(SCRATCH_SIZE),
        ggml::Buffer::new(SCRATCH_SIZE),
    ]
}

/// Result of graph building
pub struct GraphOutputs {
    /// The output containing the model's result
    pub result: Tensor,

    /// The output containing embeddings
    pub embedding_result: Tensor,
}

/// An inference session represents the state of the text generation. This holds
/// the full context window, as well as several additional parameters used
/// during sampling.
///
/// # Safety
/// This implements `Send` as it can be sent to another thread. However, it does
/// not implement `Sync` - it *cannot* be used from multiple threads at the same time.
///
/// Consider spawning multiple inference sessions for the same model if you need
/// to use it from multiple threads.
pub struct InferenceSession {
    // Must be kept alive for the model
    _session_ctx: Arc<ggml::Context>,

    // Original size of the memory used to create this context.
    _memory_size: usize,

    // Configuration for the session.
    pub(crate) config: InferenceSessionConfig,

    /// Memory K
    #[doc(hidden)]
    pub memory_k: ggml::Tensor,

    /// Memory M
    #[doc(hidden)]
    pub memory_v: ggml::Tensor,

    /// How many tokens have been fed into the model's working memory so far.
    #[doc(hidden)]
    pub n_past: usize,

    /// How much memory is required per token for the temporary context used
    /// during inference.
    #[doc(hidden)]
    pub mem_per_token: usize,

    /// All tokens generated by this inference session
    pub(crate) tokens: Vec<TokenId>,

    // All decoded tokens generated by this inference session
    pub(crate) decoded_tokens: Vec<u8>,

    /// The logits that were last predicted by the network. Zeroed out otherwise.
    #[doc(hidden)]
    pub last_logits: Vec<f32>,

    #[cfg(feature = "metal")]
    metal_context: Option<MetalContext>,

    ctx0: Context,

    n_embd: usize,

    scratch: ScratchBuffers,
}

pub struct BuildContext<'session> {
    //FIXME: Borrowing issue, dont know how to fix it
    pub ctx0: RefCell<&'session mut Context>,
    pub embd: &'session Tensor,
    pub memory_k: &'session Tensor,
    pub memory_v: &'session Tensor,
    pub scratch: &'session ScratchBuffers,
}

impl<'session> BuildContext<'session> {
    pub fn get_scratch(&self, idx: usize) -> Option<&Buffer> {
        Some(&self.scratch[idx])
    }
}

unsafe impl Send for InferenceSession {}
impl InferenceSession {
    /// Create a new InferenceSession
    pub fn new(
        config: InferenceSessionConfig,
        n_ctx: usize,
        n_layer: usize,
        n_embd: usize,
        n_vocab: usize,
    ) -> InferenceSession {
        let ctx_size = {
            let mut ctx_size = 0;
            ctx_size += mulf!(
                n_ctx,
                n_layer,
                n_embd,
                ggml::type_sizef(config.memory_k_type.into())
            ); // memory_k
            ctx_size += mulf!(
                n_ctx,
                n_layer,
                n_embd,
                ggml::type_sizef(config.memory_v_type.into())
            ); // memory_v
            ctx_size += (5 + 10 * n_layer) * 256; // object overhead

            ctx_size
        };

        if config.use_gpu {
            ggml::accelerator_initialize(0);
            ggml::accelerator_set_scratch_size(config.n_batch * 1024 * 1024);
        }

        let session_ctx = Arc::new(ggml::Context::init(ctx_size, true));

        // Initialize key + value memory tensors
        let n_mem = n_layer * n_ctx;
        let n_elements = n_embd * n_mem;
        let (memory_k, memory_v) = kv_memory(&session_ctx, &config, n_elements);

        let scratch = scratch_buffers();

        // Allocate buffer for storing intermediate values during evaluation (ctx0 backing)
        // For the first run, we need to guess a maximum buffer size so we can measure
        // the actual memory consumption of the temporary ggml context.
        //
        // These numbers are from `llama.cpp`, and could potentially be more efficient.
        let buf_size = {
            let buf_size_mb = if n_layer >= 80 {
                1536
            } else if n_layer >= 60 {
                1280
            } else {
                1024
            };
            buf_size_mb * 1024 * 1024
        };

        let eval = Buffer::new(buf_size);
        let ctx0 = ggml::Context::init_buffer(eval);

        // Set up Metal support
        #[cfg(feature = "metal")]
        let metal_context = {
            if config.use_gpu {
                let mut metal_context = MetalContext::new(config.n_threads);
                metal_context.add_scratch_buffer(ctx0.buffer.as_ref().unwrap());

                for buf in scratch.iter() {
                    metal_context.add_scratch_buffer(buf);
                }
                metal_context.add_context(session_ctx.clone());
                Some(metal_context)
            } else {
                None
            }
        };

        InferenceSession {
            _session_ctx: session_ctx,
            _memory_size: ctx_size,
            config,
            memory_k,
            memory_v,
            n_past: 0,
            mem_per_token: 0,
            tokens: vec![],
            decoded_tokens: vec![],
            last_logits: vec![0.0; n_vocab],
            #[cfg(feature = "metal")]
            metal_context,
            ctx0,
            n_embd,
            scratch,
        }
    }

    /// Compute a model (possibly building a graph in the provided closure when called for the first time and/or when parameters have)
    pub fn compute<F>(
        &mut self,
        #[allow(unused_variables)] model_context: Arc<Context>,
        input_tokens: &[TokenId],
        builder: F,
    ) -> GraphOutputs
    where
        F: FnOnce(BuildContext) -> (ComputationGraph, GraphOutputs),
    {
        // Build a graph
        self.ctx0 = ggml::Context::init_buffer(self.ctx0.buffer.take().unwrap());
        let ctx0 = &mut self.ctx0;
        let mut embd = ctx0.new_tensor_1d(ggml::Type::I32, input_tokens.len());
        ggml::set_tensor_name(&embd, "embd");

        let bc = BuildContext {
            ctx0: RefCell::new(ctx0),
            embd: &embd,
            memory_k: &self.memory_k,
            memory_v: &self.memory_v,
            scratch: &mut self.scratch,
        };
        let (mut built_gf, built_result) = builder(bc);

        // Do Metal'y stuff
        #[cfg(feature = "metal")]
        {
            if let Some(ref mut metal_context) = self.metal_context {
                metal_context.add_context(model_context);
            }
        }

        // Write input tokens
        unsafe { embd.write_data(bytemuck::cast_slice(input_tokens)) };

        // Compute the graph
        built_gf.build_forward_expand(&built_result.result);

        #[cfg(feature = "metal")]
        {
            // FIXME can only process one token at a time currently
            // See https://github.com/ggerganov/llama.cpp/blob/e1886cf4fe0d0f31661dda52a4a9f34bd9b9009a/llama.cpp#L1692
            if input_tokens.len() == 1 {
                if let Some(ref metal_context) = self.metal_context {
                    metal_context.graph_compute(&mut built_gf);
                    metal_context.get_tensor(&built_result.result);
                } else {
                    let mut plan = GraphExecutionPlan::new(&mut built_gf, self.config.n_threads);
                    plan.execute(ctx0);
                }
            } else {
                let mut plan = GraphExecutionPlan::new(&mut built_gf, self.config.n_threads);
                plan.execute(ctx0);
            }
        }
        #[cfg(not(feature = "metal"))]
        {
            let mut plan = GraphExecutionPlan::new(&mut built_gf, self.config.n_threads);
            plan.execute(ctx0);
        }

        // Adjust the required memory per token if we didn't know that already
        if self.mem_per_token == 0 {
            self.mem_per_token = ctx0.used_mem() / self.n_embd;
        }

        // Adjust n_past to new length.
        self.n_past += input_tokens.len();

        // Safety: ctx0 will linger around
        GraphOutputs {
            result: built_result.result.share(),
            embedding_result: built_result.embedding_result.share(),
        }
    }

    /// Feed a prompt to the model for this session.
    pub fn feed_prompt<'a, E: std::error::Error + Send + Sync + 'static, P: Into<Prompt<'a>>>(
        &mut self,
        model: &dyn Model,
        prompt: P,
        output_request: &mut OutputRequest,
        mut callback: impl FnMut(&[u8]) -> Result<InferenceFeedback, E>,
    ) -> Result<(), InferenceError> {
        let beginning_of_sentence = self.n_past == 0;

        let vocab = model.tokenizer();
        let prompt_tokens = prompt.into().to_tokens(vocab, beginning_of_sentence)?;

        if self.n_past + prompt_tokens.len() >= model.context_size() {
            return Err(InferenceError::ContextFull);
        }

        for batch in prompt_tokens.chunks(self.config.n_batch) {
            model.evaluate(self, batch, output_request);
            for &tk in batch {
                let should_call_callback = Some(tk) != model.bot_token_id();

                let mut token = match model.tokenizer() {
                    crate::Tokenizer::Embedded(_) => model.tokenizer().token(tk as usize).to_vec(),
                    crate::Tokenizer::HuggingFace(_) => {
                        let mut tokens = self.tokens.clone();
                        tokens.push(tk);

                        get_newly_decoded_portion_huggingface(model, tokens, &self.decoded_tokens)
                    }
                };

                if should_call_callback {
                    // NOTE: No string ever tokenizes to the end of sentence. So we
                    // can just return the id here.
                    match callback(&token) {
                        Err(e) => return Err(InferenceError::UserCallback(Box::new(e))),
                        Ok(f) => match f {
                            InferenceFeedback::Continue => (),
                            InferenceFeedback::Halt => break,
                        },
                    }
                }

                // Update the tokens for this session
                self.tokens.push(tk);
                self.decoded_tokens.append(&mut token);
            }
        }

        Ok(())
    }

    /// Removes `num` tokens from the end of the buffer. Roughly the inverse of `feed_prompt`.
    pub fn rewind(&mut self, model: &dyn Model, num: usize) -> Result<Vec<TokenId>, RewindError> {
        if !model.supports_rewind() {
            return Err(RewindError::UnsupportedArchitecture);
        }

        if num >= self.n_past {
            return Err(RewindError::NotEnoughTokens);
        }

        // Remove the tokens from self.tokens.
        let token_start = self.n_past - num;
        let deleted_tokens: Vec<_> = self.tokens.drain(token_start..).collect();

        // Remove the corresponding chars from decoded
        let mut decoded_start = self.decoded_tokens.len();
        for id in &deleted_tokens {
            decoded_start -= model.tokenizer().token(*id as usize).len();
        }
        self.decoded_tokens.truncate(decoded_start);

        // Decrement the n_past tokens counter.
        self.n_past -= num;

        Ok(deleted_tokens)
    }

    /// Infer the next token for this session.
    pub fn infer_next_token(
        &mut self,
        model: &dyn Model,
        params: &InferenceParameters,
        output_request: &mut OutputRequest,
        rng: &mut impl rand::Rng,
    ) -> Result<Vec<u8>, InferenceError> {
        if self.n_past + 1 >= model.context_size() {
            return Err(InferenceError::ContextFull);
        }

        let next_token = params.sampler.sample(&self.tokens, &self.last_logits, rng);

        // Update the tokens for this session
        self.tokens.push(next_token);

        // Then, evaluate the network again to compute the new last_logits
        model.evaluate(self, &[next_token], output_request);

        // Return the next token
        if next_token as TokenId == model.eot_token_id() {
            Err(InferenceError::EndOfText)
        } else {
            let res = match model.tokenizer() {
                crate::Tokenizer::Embedded(_) => {
                    model.tokenizer().token(next_token as usize).to_vec()
                }
                crate::Tokenizer::HuggingFace(_) => get_newly_decoded_portion_huggingface(
                    model,
                    self.tokens.clone(),
                    &self.decoded_tokens,
                ),
            };

            self.decoded_tokens.append(&mut res.clone());
            Ok(res)
        }
    }

    /// Generate text by using the provided [Model] to evaluate the `prompt`.
    ///
    /// The `callback` is called with each new token until an end-of-text (EOT)
    /// token is encountered or the maximum number of tokens have been
    /// generated (specified by [InferenceRequest::maximum_token_count]).
    ///
    /// This is a wrapper around [Self::feed_prompt] and [Self::infer_next_token].
    pub fn infer<E: std::error::Error + Send + Sync + 'static>(
        &mut self,
        model: &dyn Model,
        rng: &mut impl rand::Rng,
        request: &InferenceRequest,
        output_request: &mut OutputRequest,
        mut callback: impl FnMut(InferenceResponse) -> Result<InferenceFeedback, E>,
    ) -> Result<InferenceStats, InferenceError> {
        let maximum_token_count = request.maximum_token_count.unwrap_or(usize::MAX);
        if request.play_back_previous_tokens {
            // "Play back" the existing tokens, so that loading from an inference snapshot works
            // as expected.
            let mut token_utf8_buf = TokenUtf8Buffer::new();
            for token_id in &self.tokens {
                // Buffer the token until it's valid UTF-8, then call the callback.
                if let Some(tokens) =
                    token_utf8_buf.push(&model.tokenizer().token(*token_id as usize))
                {
                    if let Err(e) = callback(InferenceResponse::SnapshotToken(tokens)) {
                        return Err(InferenceError::UserCallback(Box::new(e)));
                    }
                }
            }
        }

        let mut stats = InferenceStats::default();
        let start_at = std::time::SystemTime::now();

        let parameters = request.parameters;

        // Feed the initial prompt through the transformer, to update its
<<<<<<< HEAD
        // context window with new data.
        self.feed_prompt(
            model,
            request.prompt,
            output_request,
            feed_prompt_callback(&mut callback),
        )?;
=======
        // context window with new data, if necessary.
        if !request.prompt.is_empty() {
            self.feed_prompt(
                model,
                parameters,
                request.prompt,
                output_request,
                feed_prompt_callback(&mut callback),
            )?;
        }
>>>>>>> fc1c0520
        stats.feed_prompt_duration = start_at.elapsed().unwrap();
        stats.prompt_tokens = self.n_past;

        // After the prompt is consumed, sample tokens by repeatedly calling
        // `infer_next_token`. We generate tokens until the model returns an
        // EndOfText token, or we run out of space in the context window,
        // or we reach the specified limit.
        let mut tokens_processed = 0;
        let mut token_utf8_buf = TokenUtf8Buffer::new();
        while tokens_processed < maximum_token_count {
            let token = match self.infer_next_token(model, parameters, &mut Default::default(), rng)
            {
                Ok(token) => token,
                Err(InferenceError::EndOfText) => break,
                Err(e) => return Err(e),
            };

            // Buffer the token until it's valid UTF-8, then call the callback.
            if let Some(tokens) = token_utf8_buf.push(&token) {
                match callback(InferenceResponse::InferredToken(tokens)) {
                    Err(e) => return Err(InferenceError::UserCallback(Box::new(e))),
                    Ok(f) => match f {
                        InferenceFeedback::Continue => (),
                        InferenceFeedback::Halt => break,
                    },
                }
            }

            tokens_processed += 1;
        }
        stats.predict_duration = start_at.elapsed().unwrap();
        stats.predict_tokens = self.n_past;

        Ok(stats)
    }

    /// Calculate perplexity over a given prompt, with a value reported for each
    /// chunk that has been processed.
    ///
    /// This will behave similarly to [Self::feed_prompt], including altering
    /// the state of the LM, but will not generate any tokens.
    pub fn perplexity<'a, P: Into<Prompt<'a>>>(
        &mut self,
        model: &dyn Model,
        prompt: P,
        mut perplexity_callback: impl FnMut(usize, f32),
    ) -> Result<(), TokenizationError> {
        // Implementation based on perplexity example of llama.cpp:
        // https://github.com/ggerganov/llama.cpp/blob/2d5db48371052087a83974abda3767d1aedec598/examples/perplexity/perplexity.cpp#L24
        let mut tokens = prompt.into().to_tokens(model.tokenizer(), true)?;

        let mut count = 0;

        // TODO: make this handle <n_ctx tokens
        let n_ctx = model.context_size();
        let n_chunk = tokens.len() / n_ctx;
        let n_vocab = model.tokenizer().len();
        let n_batch = self.config.n_batch;

        let mut nll = 0.0;

        for i in 0..n_chunk {
            let start = i * n_ctx;
            let end = (i + 1) * n_ctx;

            let num_batches = (n_ctx + n_batch - 1) / n_batch;

            let mut logits = vec![];

            for j in 0..num_batches {
                let mut output_request = OutputRequest {
                    all_logits: Some(vec![]),
                    ..Default::default()
                };

                let batch_start = start + j * n_batch;
                let batch_size = (end - batch_start).min(n_batch);

                // Save the original token at the start of the batch.
                let token_org = tokens[batch_start];

                // Replace the first token with the BOS token, if necessary.
                if j == 0 {
                    tokens[batch_start] = model.bot_token_id().unwrap_or(1);
                }

                model.evaluate(
                    self,
                    &tokens[batch_start..batch_start + batch_size],
                    &mut output_request,
                );

                // Restore the original token.
                tokens[batch_start] = token_org;

                // Append the logits to the list.
                logits.extend(output_request.all_logits.unwrap());
            }

            for j in 512.min(n_ctx / 2)..(n_ctx - 1) {
                let logits = &logits[j * n_vocab..(j + 1) * n_vocab];
                let probability = util::softmax(logits)[tokens[start + j + 1] as usize];
                nll += -probability.ln();

                count += 1;
            }

            perplexity_callback(i, (nll / count as f32).exp());
        }

        Ok(())
    }

    /// Obtains a serializable snapshot of the current inference status. This
    /// can be used to cache the state of the model and store them into a file.
    ///
    /// # Safety
    ///
    /// This function provides raw access to the underlying memory owned by the
    /// ggml context. While the provided `InferenceSnapshotRef` object is alive,
    /// no other methods for this model object should be called.
    pub unsafe fn get_snapshot(&mut self) -> InferenceSnapshotRef<'_> {
        let memory_k = unsafe {
            std::slice::from_raw_parts(self.memory_k.data() as *mut u8, self.memory_k.nbytes())
        };
        let memory_v = unsafe {
            std::slice::from_raw_parts(self.memory_v.data() as *mut u8, self.memory_v.nbytes())
        };

        InferenceSnapshotRef {
            npast: self.n_past,
            config: self.config,
            tokens: self.tokens.clone(),
            logits: self.last_logits.clone(),
            memory_k,
            memory_v,
        }
    }

    /// Creates an [InferenceSession] from a snapshot.
    pub fn from_snapshot(
        snapshot: InferenceSnapshot,
        model: &dyn Model,
    ) -> Result<Self, SnapshotError> {
        let mut session = model.start_session(snapshot.config);

        if session.memory_k.nbytes() != snapshot.memory_k.len()
            || session.memory_v.nbytes() != snapshot.memory_v.len()
        {
            return Err(SnapshotError::MemorySizeMismatch {
                self_size: session.memory_k.nbytes() + session.memory_v.nbytes(),
                input_size: snapshot.memory_k.len() + snapshot.memory_v.len(),
            });
        }

        // SAFETY: We have exclusive access to Session, which means no one else
        // should be touching the context's memory. We can write to it because
        // we already checked the size.
        unsafe {
            session.memory_k.write_data(&snapshot.memory_k);
            session.memory_v.write_data(&snapshot.memory_v);
        }

        session.n_past = snapshot.npast;
        session.tokens = snapshot.tokens;
        session.last_logits = snapshot.last_logits;

        Ok(session)
    }

    /// All tokens generated by this inference session
    pub fn tokens(&self) -> &[TokenId] {
        self.tokens.as_ref()
    }

    /// All decoded tokens generated by this inference session
    pub fn decoded_tokens(&self) -> &[u8] {
        self.decoded_tokens.as_ref()
    }
}

impl Drop for InferenceSession {
    fn drop(&mut self) {
        //if we are using an accelerator, we need to free the scratch memory and the k/v memory
        ggml::accelerator_free_scratch();
        ggml::accelerator_free_tensor(&self.memory_k);
        ggml::accelerator_free_tensor(&self.memory_v);
    }
}

fn get_newly_decoded_portion_huggingface(
    model: &dyn Model,
    tokens: Vec<u32>,
    decoded_tokens: &[u8],
) -> Vec<u8> {
    let all_tokens = model.tokenizer().decode(tokens, true);
    // The bytes here come from a lossily-decoded String, so we need to convert it back to a String
    // to check if it ends with a replacement character.
    let all_tokens = unsafe { String::from_utf8_unchecked(all_tokens) };
    if all_tokens.ends_with('�') {
        // Return an empty vector: no valid text was generated from this token.
        return vec![];
    }
    all_tokens.as_bytes()[decoded_tokens.len()..].to_vec()
}

#[derive(Error, Debug)]
/// Errors encountered during the inference process.
pub enum InferenceError {
    #[error("a tokenization-related failure occurred")]
    /// A tokenization-related failure occurred.
    TokenizationFailed(#[from] TokenizationError),
    #[error("the context window is full")]
    /// The context window for the model is full.
    ContextFull,
    #[error("reached end of text")]
    /// The model has produced an end of text token, signalling that it thinks that the text should end here.
    ///
    /// Note that this error *can* be ignored and inference can continue, but the results are not guaranteed to be sensical.
    EndOfText,
    #[error("the user-specified callback returned an error")]
    /// The user-specified callback returned an error.
    UserCallback(Box<dyn std::error::Error + Send + Sync>),
}

#[derive(Error, Debug)]
/// Errors encountered during the snapshot process.
pub enum RewindError {
    /// Tried deleting more tokens than were available
    #[error("tried deleting more tokens than were available")]
    NotEnoughTokens,

    /// Model architecture does not support delete
    #[error("model architecture does not support deletes")]
    UnsupportedArchitecture,
}

#[derive(Error, Debug)]
/// Errors encountered during the snapshot process.
pub enum SnapshotError {
    /// Arbitrary I/O error.
    #[error("I/O error while reading or writing snapshot")]
    IO(#[from] std::io::Error),
    /// Mismatch between the snapshotted memory and the in-memory memory.
    #[error("could not read snapshot due to size mismatch (self={self_size}, input={input_size})")]
    MemorySizeMismatch {
        /// The size of the session memory in memory.
        self_size: usize,
        /// The size of the session memory in snapshot.
        input_size: usize,
    },
}

#[derive(serde::Serialize, Clone, PartialEq)]
/// A serializable snapshot of the inference process.
/// Can be created by calling [InferenceSession::get_snapshot].
///
/// If serializing, ensure that your serializer is binary-efficient.
/// This type contains a large array of bytes; traditional textual serializers
/// are likely to serialize this as an array of numbers at extreme cost.
// Keep in sync with [InferenceSession] and [InferenceSnapshot].
pub struct InferenceSnapshotRef<'a> {
    /// How many tokens have been stored in the memory so far.
    pub npast: usize,
    /// Parameters associated with the saved inference session.
    pub config: InferenceSessionConfig,
    /// All tokens generated by this inference session.
    pub tokens: Vec<TokenId>,
    /// The vector of logits that was produced after the last inference.
    pub logits: Vec<f32>,
    /// The contents of the 'key' memory tensor.
    #[serde(with = "serde_bytes")]
    pub memory_k: &'a [u8],
    /// The contents of the 'value' memory tensor.
    #[serde(with = "serde_bytes")]
    pub memory_v: &'a [u8],
}
impl InferenceSnapshotRef<'_> {
    /// Creates an owned [InferenceSnapshot] from this [InferenceSnapshotRef].
    ///
    /// The [ToOwned] trait is not used due to its blanket implementation for all [Clone] types.
    pub fn to_owned(&self) -> InferenceSnapshot {
        InferenceSnapshot {
            npast: self.npast,
            config: self.config,
            tokens: self.tokens.clone(),
            last_logits: self.logits.clone(),
            memory_k: self.memory_k.to_vec(),
            memory_v: self.memory_v.to_vec(),
        }
    }
}

/// A serializable snapshot of the inference process. Can be restored by calling
/// [InferenceSession::from_snapshot].
#[derive(serde::Deserialize, Clone, PartialEq)]
// Keep in sync with [InferenceSession] and [InferenceSnapshotRef].
pub struct InferenceSnapshot {
    /// How many tokens have been stored in the memory so far.
    pub npast: usize,
    /// Parameters associated with the saved inference session.
    pub config: InferenceSessionConfig,
    /// All tokens generated by this inference session.
    pub tokens: Vec<TokenId>,
    /// The vector of logits that was produced after the last inference.
    pub last_logits: Vec<f32>,
    /// The contents of the 'key' memory tensor.
    #[serde(with = "serde_bytes")]
    pub memory_k: Vec<u8>,
    /// The contents of the 'value' memory tensor.
    #[serde(with = "serde_bytes")]
    pub memory_v: Vec<u8>,
}

#[derive(Clone, Copy, Debug, PartialEq, Eq, serde::Serialize, serde::Deserialize)]
/// Configuration for an inference session.
///
/// This is specified at the time of creation of an [InferenceSession],
/// and cannot be changed after the session has been created.
pub struct InferenceSessionConfig {
    /// The type of the memory K tensor.
    pub memory_k_type: ModelKVMemoryType,

    /// The type of the memory V tensor.
    pub memory_v_type: ModelKVMemoryType,

    /// Whether to use GPU acceleration
    pub use_gpu: bool,
    /// Controls batch/chunk size for prompt ingestion in [InferenceSession::feed_prompt].
    ///
    /// This is the number of tokens that will be ingested at once. This is useful for
    /// trying to speed up the ingestion of prompts, as it allows for parallelization.
    /// However, you will be fundamentally limited by your machine's ability to evaluate
    /// the transformer model, so increasing the batch size will not always help.
    ///
    /// A reasonable default value is 8.
    pub n_batch: usize,
    /// The number of threads to use. This is dependent on your user's system,
    /// and should be selected accordingly.
    ///
    /// Note that you should aim for a value close to the number of physical cores
    /// on the system, as this will give the best performance. This means that, for
    /// example, on a 16-core system with hyperthreading, you should set this to 16.
    ///
    /// Also note that not all cores on a system are equal, and that you may need to
    /// experiment with this value to find the optimal value for your use case. For example,
    /// Apple Silicon and modern Intel processors have "performance" and "efficiency" cores,
    /// and you may want to only use the performance cores.
    ///
    /// A reasonable default value is 8, as most modern high-performance computers have
    /// 8 physical cores. Adjust to your needs.
    pub n_threads: usize,
}

impl Default for InferenceSessionConfig {
    fn default() -> Self {
        Self {
            memory_k_type: ModelKVMemoryType::Float16,
            memory_v_type: ModelKVMemoryType::Float16,
            use_gpu: false,
            n_batch: 8,
            n_threads: 8,
        }
    }
}

#[derive(Debug, Clone, Copy)]
/// Settings specific to [InferenceSession::infer].
pub struct InferenceRequest<'a> {
    /// The prompt to feed to the model.
    pub prompt: Prompt<'a>,
    /// The parameters to use during this inference attempt.
    pub parameters: &'a InferenceParameters,
    /// Whether or not to call the callback with the previous tokens
    /// that were encountered in this session.
    ///
    /// You likely want to turn this on if you're using a session
    /// that has been rehydrated from a snapshot.
    pub play_back_previous_tokens: bool,
    /// The maximum number of tokens to generate.
    pub maximum_token_count: Option<usize>,
}

/// Statistics about the inference process.
#[derive(Serialize, Debug, Clone, Copy)]
pub struct InferenceStats {
    /// How long it took to feed the prompt.
    pub feed_prompt_duration: std::time::Duration,
    /// How many tokens the prompt was.
    pub prompt_tokens: usize,
    /// How long it took to predict new tokens.
    pub predict_duration: std::time::Duration,
    /// The number of predicted tokens.
    pub predict_tokens: usize,
}
impl Default for InferenceStats {
    fn default() -> Self {
        Self {
            feed_prompt_duration: std::time::Duration::from_secs(0),
            prompt_tokens: 0,
            predict_duration: std::time::Duration::from_secs(0),
            predict_tokens: 0,
        }
    }
}
impl Display for InferenceStats {
    fn fmt(&self, f: &mut std::fmt::Formatter) -> std::fmt::Result {
        let Self {
            feed_prompt_duration,
            prompt_tokens,
            predict_duration,
            predict_tokens,
        } = *self;

        let feed_prompt_duration = feed_prompt_duration.as_millis();
        let predict_duration = predict_duration.as_millis();
        let per_token_duration = if predict_tokens == 0 {
            0.0
        } else {
            predict_duration as f64 / predict_tokens as f64
        };

        writeln!(f, "feed_prompt_duration: {}ms", feed_prompt_duration)?;
        writeln!(f, "prompt_tokens: {}", prompt_tokens)?;
        writeln!(f, "predict_duration: {}ms", predict_duration)?;
        writeln!(f, "predict_tokens: {}", predict_tokens)?;
        write!(f, "per_token_duration: {:.3}ms", per_token_duration)
    }
}

/// Allowed types for the model memory K/V tensors.
#[derive(Clone, Copy, Debug, PartialEq, Eq, serde::Serialize, serde::Deserialize)]
pub enum ModelKVMemoryType {
    /// 16-bit float.
    Float16,
    /// 32-bit float.
    Float32,
}
impl From<ModelKVMemoryType> for ggml::Type {
    fn from(value: ModelKVMemoryType) -> Self {
        match value {
            ModelKVMemoryType::Float16 => ggml::Type::F16,
            ModelKVMemoryType::Float32 => ggml::Type::F32,
        }
    }
}

/// A response to an inference request, sent as the argument to the `callback`
/// argument of the [InferenceSession::infer] function.
pub enum InferenceResponse {
    /// A token from playing back a snapshot
    SnapshotToken(String),
    /// A token from the prompt that has been fed into the inference session
    PromptToken(String),
    /// A token that has been generated via inference
    InferredToken(String),
    /// The inference session has generated an end-of-text token
    EotToken,
}

/// Feedback from a caller to [InferenceSession::infer], sent as the return
/// value to the `callback` function.
pub enum InferenceFeedback {
    /// Continue inference
    Continue,
    /// Halt inference
    Halt,
}

/// Adapt an [InferenceResponse] callback so that it can be used in a call to
/// [InferenceSession::feed_prompt].
pub fn feed_prompt_callback<'a, E: std::error::Error + Send + Sync + 'static>(
    mut callback: impl FnMut(InferenceResponse) -> Result<InferenceFeedback, E> + 'a,
) -> impl FnMut(&[u8]) -> Result<InferenceFeedback, E> + 'a {
    let mut buffer = TokenUtf8Buffer::new();
    move |token| match buffer.push(token) {
        Some(tokens) => callback(InferenceResponse::PromptToken(tokens)),
        None => Ok(InferenceFeedback::Continue),
    }
}

<<<<<<< HEAD
/// Create the memory K/V tensors for the inference-session.
fn kv_memory(
    context: &Context,
    config: &InferenceSessionConfig,
    n_elements: usize,
) -> (Tensor, Tensor) {
    let memory_k = context
        .new_tensor_1d(config.memory_k_type.into(), n_elements)
        .set_name("memory_k");
    let memory_v = context
        .new_tensor_1d(config.memory_v_type.into(), n_elements)
        .set_name("memory_v");

    if config.use_gpu {
        // CUDA requires the K/V-Memory to be on the GPU but excluded from the scratch buffer.
        // For OpenCL this is a no-op.
        ggml::accelerator_offload_tensor_no_scratch(&memory_k);
        ggml::accelerator_offload_tensor_no_scratch(&memory_v);
    }

    (memory_k, memory_v)
=======
/// An [InferenceResponse] callback that will halt inference when a `stop_sequence` is generated.
/// This callback is used in [InferenceSession::infer] in chat_mode.
pub fn conversation_inference_callback<'a, E: std::error::Error + Send + Sync + 'static>(
    stop_sequence: &'a str,
    mut callback: impl FnMut(String) + 'a,
) -> impl FnMut(InferenceResponse) -> Result<InferenceFeedback, E> + 'a {
    let mut stop_sequence_buf = String::new();
    move |resp| match resp {
        InferenceResponse::InferredToken(token) => {
            // We've generated a token, so we need to check if it's contained in the stop sequence.
            let mut buf = stop_sequence_buf.clone();
            buf.push_str(&token);

            if buf.starts_with(stop_sequence) {
                // We've generated the stop sequence, so we're done.
                // Note that this will contain the extra tokens that were generated after the stop sequence,
                // which may affect generation. This is non-ideal, but it's the best we can do without
                // modifying the model.
                stop_sequence_buf.clear();
                return Ok(InferenceFeedback::Halt);
            } else if stop_sequence.starts_with(&buf) {
                // We've generated a prefix of the stop sequence, so we need to keep buffering.
                stop_sequence_buf = buf;
                return Ok(InferenceFeedback::Continue);
            }

            // We've generated a token that isn't part of the stop sequence, so we can
            // pass it to the callback.
            stop_sequence_buf.clear();
            callback(buf);
            Ok(InferenceFeedback::Continue)
        }
        InferenceResponse::EotToken => Ok(InferenceFeedback::Halt),
        _ => Ok(InferenceFeedback::Continue),
    }
>>>>>>> fc1c0520
}<|MERGE_RESOLUTION|>--- conflicted
+++ resolved
@@ -440,26 +440,15 @@
         let parameters = request.parameters;
 
         // Feed the initial prompt through the transformer, to update its
-<<<<<<< HEAD
-        // context window with new data.
-        self.feed_prompt(
-            model,
-            request.prompt,
-            output_request,
-            feed_prompt_callback(&mut callback),
-        )?;
-=======
         // context window with new data, if necessary.
         if !request.prompt.is_empty() {
             self.feed_prompt(
                 model,
-                parameters,
                 request.prompt,
                 output_request,
                 feed_prompt_callback(&mut callback),
             )?;
         }
->>>>>>> fc1c0520
         stats.feed_prompt_duration = start_at.elapsed().unwrap();
         stats.prompt_tokens = self.n_past;
 
@@ -941,7 +930,43 @@
     }
 }
 
-<<<<<<< HEAD
+/// An [InferenceResponse] callback that will halt inference when a `stop_sequence` is generated.
+/// This callback is used in [InferenceSession::infer] in chat_mode.
+pub fn conversation_inference_callback<'a, E: std::error::Error + Send + Sync + 'static>(
+    stop_sequence: &'a str,
+    mut callback: impl FnMut(String) + 'a,
+) -> impl FnMut(InferenceResponse) -> Result<InferenceFeedback, E> + 'a {
+    let mut stop_sequence_buf = String::new();
+    move |resp| match resp {
+        InferenceResponse::InferredToken(token) => {
+            // We've generated a token, so we need to check if it's contained in the stop sequence.
+            let mut buf = stop_sequence_buf.clone();
+            buf.push_str(&token);
+
+            if buf.starts_with(stop_sequence) {
+                // We've generated the stop sequence, so we're done.
+                // Note that this will contain the extra tokens that were generated after the stop sequence,
+                // which may affect generation. This is non-ideal, but it's the best we can do without
+                // modifying the model.
+                stop_sequence_buf.clear();
+                return Ok(InferenceFeedback::Halt);
+            } else if stop_sequence.starts_with(&buf) {
+                // We've generated a prefix of the stop sequence, so we need to keep buffering.
+                stop_sequence_buf = buf;
+                return Ok(InferenceFeedback::Continue);
+            }
+
+            // We've generated a token that isn't part of the stop sequence, so we can
+            // pass it to the callback.
+            stop_sequence_buf.clear();
+            callback(buf);
+            Ok(InferenceFeedback::Continue)
+        }
+        InferenceResponse::EotToken => Ok(InferenceFeedback::Halt),
+        _ => Ok(InferenceFeedback::Continue),
+    }
+}
+
 /// Create the memory K/V tensors for the inference-session.
 fn kv_memory(
     context: &Context,
@@ -963,41 +988,4 @@
     }
 
     (memory_k, memory_v)
-=======
-/// An [InferenceResponse] callback that will halt inference when a `stop_sequence` is generated.
-/// This callback is used in [InferenceSession::infer] in chat_mode.
-pub fn conversation_inference_callback<'a, E: std::error::Error + Send + Sync + 'static>(
-    stop_sequence: &'a str,
-    mut callback: impl FnMut(String) + 'a,
-) -> impl FnMut(InferenceResponse) -> Result<InferenceFeedback, E> + 'a {
-    let mut stop_sequence_buf = String::new();
-    move |resp| match resp {
-        InferenceResponse::InferredToken(token) => {
-            // We've generated a token, so we need to check if it's contained in the stop sequence.
-            let mut buf = stop_sequence_buf.clone();
-            buf.push_str(&token);
-
-            if buf.starts_with(stop_sequence) {
-                // We've generated the stop sequence, so we're done.
-                // Note that this will contain the extra tokens that were generated after the stop sequence,
-                // which may affect generation. This is non-ideal, but it's the best we can do without
-                // modifying the model.
-                stop_sequence_buf.clear();
-                return Ok(InferenceFeedback::Halt);
-            } else if stop_sequence.starts_with(&buf) {
-                // We've generated a prefix of the stop sequence, so we need to keep buffering.
-                stop_sequence_buf = buf;
-                return Ok(InferenceFeedback::Continue);
-            }
-
-            // We've generated a token that isn't part of the stop sequence, so we can
-            // pass it to the callback.
-            stop_sequence_buf.clear();
-            callback(buf);
-            Ok(InferenceFeedback::Continue)
-        }
-        InferenceResponse::EotToken => Ok(InferenceFeedback::Halt),
-        _ => Ok(InferenceFeedback::Continue),
-    }
->>>>>>> fc1c0520
 }