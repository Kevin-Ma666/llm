#![deny(missing_docs)]

//! `ggml` is a semi-idiomatic wrapper for the `ggml` C library.
//!
//! It exposes a subset of operations (currently used to implement the [llama-rs](https://crates.io/crates/llama-rs) library).
//! Note that it does not expose a fully-idiomatic safe Rust interface; operations that could be potentially unsafe are marked as such.
//!
//! `ggml` operates on a computational graph; no values will be computed until [Context::graph_compute] is executed.
//! All [Tensor]s are nodes in this computational graph, and values cannot be retrieved until computation is completed.

use std::{
    os::raw::{c_int, c_void},
    ptr::NonNull,
    sync::{Arc, Weak},
};

<<<<<<< HEAD
/// GGML loading utilities
pub mod loader;

/// Magic constant for `ggml` files (versioned).
pub const FILE_MAGIC: u32 = 0x67676d66;
=======
/// Magic constant for `ggml` files (versioned, ggmf).
pub const FILE_MAGIC_GGMF: u32 = 0x67676d66;
/// Magic constant for `ggml` files (versioned, ggjt).
pub const FILE_MAGIC_GGJT: u32 = 0x67676a74;
>>>>>>> 6e8aa794
/// Magic constant for `ggml` files (unversioned).
pub const FILE_MAGIC_UNVERSIONED: u32 = 0x67676d6c;

/// The currently-supported format version for `ggml` files.
pub const FORMAT_VERSION: u32 = 1;

/// The size of a `ggml` object.
pub const OBJECT_SIZE: usize = ggml_sys::GGML_OBJECT_SIZE;

#[derive(Debug, Copy, Clone, PartialEq, Eq, Default)]
/// The type of a value in `ggml`.
pub enum Type {
    /// Quantized 4-bit (type 0).
    #[default]
    Q4_0,
    /// Quantized 4-bit (type 1); used by GPTQ.
    Q4_1,
    /// Quantized 4-bit (type 2).
    Q4_2,
    /// Quantized 4-bit (type 3).
    Q4_3,
    /// Quantized 8-bit (type 0).
    Q8_0,
    /// Integer 32-bit.
    I32,
    /// Float 16-bit.
    F16,
    /// Float 32-bit.
    F32,
}
impl From<Type> for ggml_sys::ggml_type {
    fn from(t: Type) -> Self {
        match t {
            Type::Q4_0 => ggml_sys::ggml_type_GGML_TYPE_Q4_0,
            Type::Q4_1 => ggml_sys::ggml_type_GGML_TYPE_Q4_1,
            Type::Q4_2 => ggml_sys::ggml_type_GGML_TYPE_Q4_2,
            Type::Q4_3 => ggml_sys::ggml_type_GGML_TYPE_Q4_3,
            Type::Q8_0 => ggml_sys::ggml_type_GGML_TYPE_Q8_0,
            Type::I32 => ggml_sys::ggml_type_GGML_TYPE_I32,
            Type::F16 => ggml_sys::ggml_type_GGML_TYPE_F16,
            Type::F32 => ggml_sys::ggml_type_GGML_TYPE_F32,
        }
    }
}
impl TryFrom<ggml_sys::ggml_type> for Type {
    type Error = ();
    fn try_from(t: ggml_sys::ggml_type) -> Result<Self, Self::Error> {
        match t {
            ggml_sys::ggml_type_GGML_TYPE_Q4_0 => Ok(Type::Q4_0),
            ggml_sys::ggml_type_GGML_TYPE_Q4_1 => Ok(Type::Q4_1),
            ggml_sys::ggml_type_GGML_TYPE_Q4_2 => Ok(Type::Q4_2),
            ggml_sys::ggml_type_GGML_TYPE_Q4_3 => Ok(Type::Q4_3),
            ggml_sys::ggml_type_GGML_TYPE_Q8_0 => Ok(Type::Q8_0),
            ggml_sys::ggml_type_GGML_TYPE_I32 => Ok(Type::I32),
            ggml_sys::ggml_type_GGML_TYPE_F16 => Ok(Type::F16),
            ggml_sys::ggml_type_GGML_TYPE_F32 => Ok(Type::F32),
            _ => Err(()),
        }
    }
}
impl std::fmt::Display for Type {
    fn fmt(&self, f: &mut std::fmt::Formatter<'_>) -> std::fmt::Result {
        match self {
            Type::Q4_0 => write!(f, "q4_0"),
            Type::Q4_1 => write!(f, "q4_1"),
            Type::Q4_2 => write!(f, "q4_2"),
            Type::Q4_3 => write!(f, "q4_3"),
            Type::Q8_0 => write!(f, "q8_0"),
            Type::I32 => write!(f, "i32"),
            Type::F16 => write!(f, "f16"),
            Type::F32 => write!(f, "f32"),
        }
    }
}

/// Acts as a RAII-guard over a `ggml_sys::ggml_context`, allocating via
/// `ggml_init` and dropping via `ggml_free`.
pub struct Context {
    /// An `Arc` is used to model the relation between the context and the
    /// allocated tensors. Tensors are owned by the object, so a [`Tensor`]
    /// contains a `Weak` reference underneath and doesn't let you do anything
    /// with it if the underlying context has been deallocated.
    ptr: Arc<NonNull<ggml_sys::ggml_context>>,
}
impl Context {
    /// Creates a new [Context] with the specified `mem_size` as a working area.
    pub fn init(mem_size: usize, alloc: bool) -> Self {
        let raw = unsafe {
            ggml_sys::ggml_init(ggml_sys::ggml_init_params {
                mem_size,
                // Null here means we want ggml to own this memory. We don't
                // support passing an owned buffer from the Rust side.
                mem_buffer: std::ptr::null_mut(),
                no_alloc: !alloc,
            })
        };
        Self {
            ptr: Arc::new(NonNull::new(raw).expect("Should not be null")),
        }
    }

    /// Wraps a raw tensor with a weak pointer to the context.
    fn new_tensor_raw(&self, raw: *mut ggml_sys::ggml_tensor) -> Tensor {
        Tensor {
            ptr: NonNull::new(raw).expect("Should not be null"),
            ctx: Arc::downgrade(&self.ptr),
        }
    }

    /// Creates a new 1D tensor.
    pub fn new_tensor_1d(&self, typ: Type, ne0: usize) -> Tensor {
        let raw = unsafe {
            ggml_sys::ggml_new_tensor_1d(self.ptr.as_ptr(), typ.into(), usize_to_i64(ne0))
        };
        self.new_tensor_raw(raw)
    }

    /// Creates a new 2D tensor.
    pub fn new_tensor_2d(&self, typ: Type, ne0: usize, ne1: usize) -> Tensor {
        let raw = unsafe {
            ggml_sys::ggml_new_tensor_2d(
                self.ptr.as_ptr(),
                typ.into(),
                usize_to_i64(ne0),
                usize_to_i64(ne1),
            )
        };
        self.new_tensor_raw(raw)
    }

    /// Creates a new 3D tensor.
    pub fn new_tensor_3d(&self, typ: Type, ne0: usize, ne1: usize, ne2: usize) -> Tensor {
        let raw = unsafe {
            ggml_sys::ggml_new_tensor_3d(
                self.ptr.as_ptr(),
                typ.into(),
                usize_to_i64(ne0),
                usize_to_i64(ne1),
                usize_to_i64(ne2),
            )
        };
        self.new_tensor_raw(raw)
    }

    /// Creates a new 1D tensor with the specified value.
    pub fn new_f32(&self, x: f32) -> Tensor {
        let raw = unsafe { ggml_sys::ggml_new_f32(self.ptr.as_ptr(), x) };
        self.new_tensor_raw(raw)
    }

    /// Unknown, aside from the obvious. It's transposing something!
    pub fn op_transpose(&self, a: &Tensor) -> Tensor {
        let tensor = unsafe { ggml_sys::ggml_transpose(self.ptr.as_ptr(), a.ptr.as_ptr()) };
        self.new_tensor_raw(tensor)
    }

    /// Unknown.
    pub fn op_get_rows(&self, a: &Tensor, b: &Tensor) -> Tensor {
        let tensor =
            unsafe { ggml_sys::ggml_get_rows(self.ptr.as_ptr(), a.ptr.as_ptr(), b.ptr.as_ptr()) };
        self.new_tensor_raw(tensor)
    }

    /// Creates a new tensor with the values of `a`, but normalized.
    pub fn op_norm(&self, a: &Tensor) -> Tensor {
        let tensor = unsafe { ggml_sys::ggml_norm(self.ptr.as_ptr(), a.ptr.as_ptr()) };
        self.new_tensor_raw(tensor)
    }

    /// Creates a new tensor with the values of `a`, but normalized using RMSNorm.
    pub fn op_rms_norm(&self, a: &Tensor) -> Tensor {
        let tensor = unsafe { ggml_sys::ggml_rms_norm(self.ptr.as_ptr(), a.ptr.as_ptr()) };
        self.new_tensor_raw(tensor)
    }

    /// Creates a new tensor with the multiplication of `a` and `b`.
    pub fn op_mul(&self, a: &Tensor, b: &Tensor) -> Tensor {
        let tensor =
            unsafe { ggml_sys::ggml_mul(self.ptr.as_ptr(), a.ptr.as_ptr(), b.ptr.as_ptr()) };
        self.new_tensor_raw(tensor)
    }

    /// Unknown.
    pub fn op_repeat(&self, a: &Tensor, b: &Tensor) -> Tensor {
        let tensor =
            unsafe { ggml_sys::ggml_repeat(self.ptr.as_ptr(), a.ptr.as_ptr(), b.ptr.as_ptr()) };
        self.new_tensor_raw(tensor)
    }

    /// Creates a new tensor with the multiplication of `a` and `b` as if they were matrices.
    ///
    /// `a`: m rows, n columns
    ///
    /// `b`: p rows, n columns (i.e. we transpose it internally)
    ///
    /// Result is m columns, p rows
    pub fn op_mul_mat(&self, a: &Tensor, b: &Tensor) -> Tensor {
        let tensor =
            unsafe { ggml_sys::ggml_mul_mat(self.ptr.as_ptr(), a.ptr.as_ptr(), b.ptr.as_ptr()) };
        self.new_tensor_raw(tensor)
    }

    /// Creates a new tensor with the addition of `a` and `b`.
    pub fn op_add(&self, a: &Tensor, b: &Tensor) -> Tensor {
        let tensor =
            unsafe { ggml_sys::ggml_add(self.ptr.as_ptr(), a.ptr.as_ptr(), b.ptr.as_ptr()) };
        self.new_tensor_raw(tensor)
    }

    /// Creates a new tensor with the [SiLU](https://pytorch.org/docs/stable/generated/torch.nn.SiLU.html) activation function applied to `a`.
    pub fn op_silu(&self, a: &Tensor) -> Tensor {
        let tensor = unsafe { ggml_sys::ggml_silu(self.ptr.as_ptr(), a.ptr.as_ptr()) };
        self.new_tensor_raw(tensor)
    }

    /// In-place, scales `a` by the 1D tensor `b`.
    pub fn op_scale(&self, a: &Tensor, b: &Tensor) -> Tensor {
        let tensor =
            unsafe { ggml_sys::ggml_scale(self.ptr.as_ptr(), a.ptr.as_ptr(), b.ptr.as_ptr()) };
        self.new_tensor_raw(tensor)
    }

    /// In-place, sets the elements above the diagonal to -INF.
    pub fn op_diag_mask_inf(&self, a: &Tensor, n_past: usize) -> Tensor {
        let tensor = unsafe {
            ggml_sys::ggml_diag_mask_inf(self.ptr.as_ptr(), a.ptr.as_ptr(), usize_to_i32(n_past))
        };
        self.new_tensor_raw(tensor)
    }

    /// In-place, applies the [Softmax function](https://en.wikipedia.org/wiki/Softmax_function) to `a`.
    pub fn op_soft_max(&self, a: &Tensor) -> Tensor {
        let tensor = unsafe { ggml_sys::ggml_soft_max(self.ptr.as_ptr(), a.ptr.as_ptr()) };
        self.new_tensor_raw(tensor)
    }

    /// Creates a new tensor with result of mapping `fun` with `a`.
    ///
    /// `cnt` is the number of `f32` elements to be mapped.
    /// `src` is source for elements to be mapped.
    /// `dst` is the destination for mapped elements.
    ///
    /// # Safety
    ///
    /// This is marked unsafe since we're passing pointers into C code, and not
    /// only vanilla pointers but a pointer to a function. For obvious reasons, it's
    /// important not to do anything crazy like mutate any of these values concurrently.
    ///
    /// Don't make assumptions about how/when the function will be called. It may be called
    /// on a row, it may be called on a whole tensor. It may be called concurrently or not.
    /// Once you give that function pointer to C land, all bets are off.
    pub unsafe fn op_map_unary(
        &self,
        a: &Tensor,
        fun: unsafe extern "C" fn(cnt: c_int, dst: *mut f32, src: *const f32),
    ) -> Tensor {
        let tensor =
            unsafe { ggml_sys::ggml_map_unary_f32(self.ptr.as_ptr(), a.ptr.as_ptr(), Some(fun)) };
        self.new_tensor_raw(tensor)
    }

    /// Creates a new tensor with result of mapping `fun` with `a` and `b`.
    ///
    /// `cnt` is the number of `f32` elements to be mapped.
    /// `src0`, `src1` are the sources of elements to be mapped.
    /// `dst` is the destination for mapped elements.
    ///
    /// # Safety
    ///
    /// This is marked unsafe since we're passing pointers into C code, and not
    /// only vanilla pointers but a pointer to a function. For obvious reasons, it's
    /// important not to do anything crazy like mutate any of these values concurrently.
    ///
    /// Don't make assumptions about how/when the function will be called. It may be called
    /// on a row, it may be called on a whole tensor. It may be called concurrently or not.
    /// Once you give that function pointer to C land, all bets are off.
    pub unsafe fn op_map_binary(
        &self,
        a: &Tensor,
        b: &Tensor,
        fun: unsafe extern "C" fn(cnt: c_int, dst: *mut f32, src0: *const f32, src1: *const f32),
    ) -> Tensor {
        let tensor = unsafe {
            ggml_sys::ggml_map_binary_f32(
                self.ptr.as_ptr(),
                a.ptr.as_ptr(),
                b.ptr.as_ptr(),
                Some(fun),
            )
        };
        self.new_tensor_raw(tensor)
    }

    /// Creates a 1D view over `a`.
    pub fn op_view_1d(&self, a: &Tensor, ne0: usize, offset: usize) -> Tensor {
        let tensor = unsafe {
            ggml_sys::ggml_view_1d(self.ptr.as_ptr(), a.ptr.as_ptr(), usize_to_i64(ne0), offset)
        };
        self.new_tensor_raw(tensor)
    }

    /// Creates a 2D view over `a`.
    pub fn op_view_2d(&self, a: &Tensor, ne: (usize, usize), nb1: usize, offset: usize) -> Tensor {
        let (ne0, ne1) = ne;
        let tensor = unsafe {
            ggml_sys::ggml_view_2d(
                self.ptr.as_ptr(),
                a.ptr.as_ptr(),
                usize_to_i64(ne0),
                usize_to_i64(ne1),
                nb1,
                offset,
            )
        };
        self.new_tensor_raw(tensor)
    }

    /// Creates a 3d view over `a`.
    pub fn op_view_3d(
        &self,
        a: &Tensor,
        ne: (usize, usize, usize),
        nb: (usize, usize),
        offset: usize,
    ) -> Tensor {
        let (ne0, ne1, ne2) = ne;
        let (nb1, nb2) = nb;
        let tensor = unsafe {
            ggml_sys::ggml_view_3d(
                self.ptr.as_ptr(),
                a.ptr.as_ptr(),
                usize_to_i64(ne0),
                usize_to_i64(ne1),
                usize_to_i64(ne2),
                nb1,
                nb2,
                offset,
            )
        };
        self.new_tensor_raw(tensor)
    }

    /// Copies `a` to `b` and returns `b`.
    pub fn op_cpy(&self, a: &Tensor, b: &Tensor) -> Tensor {
        let tensor =
            unsafe { ggml_sys::ggml_cpy(self.ptr.as_ptr(), a.ptr.as_ptr(), b.ptr.as_ptr()) };
        self.new_tensor_raw(tensor)
    }

    /// Creates a new tensor with the axes of `a` permuted as described by the parameters.
    pub fn op_permute(
        &self,
        a: &Tensor,
        axis0: usize,
        axis1: usize,
        axis2: usize,
        axis3: usize,
    ) -> Tensor {
        let tensor = unsafe {
            ggml_sys::ggml_permute(
                self.ptr.as_ptr(),
                a.ptr.as_ptr(),
                usize_to_i32(axis0),
                usize_to_i32(axis1),
                usize_to_i32(axis2),
                usize_to_i32(axis3),
            )
        };
        self.new_tensor_raw(tensor)
    }

    /// In-place; reshapes `a` in accordance with the dimensions of `b`
    pub fn op_reshape(&self, a: &Tensor, b: &Tensor) -> Tensor {
        let tensor =
            unsafe { ggml_sys::ggml_reshape(self.ptr.as_ptr(), a.ptr.as_ptr(), b.ptr.as_ptr()) };
        self.new_tensor_raw(tensor)
    }

    /// In-place; reshapes `a` in accordance with the specified dimensions.
    pub fn op_reshape_2d(&self, a: &Tensor, ne0: usize, ne1: usize) -> Tensor {
        let tensor = unsafe {
            ggml_sys::ggml_reshape_2d(
                self.ptr.as_ptr(),
                a.ptr.as_ptr(),
                usize_to_i64(ne0),
                usize_to_i64(ne1),
            )
        };
        self.new_tensor_raw(tensor)
    }

    /// In-place; reshapes `a` in accordance with the specified dimensions.
    pub fn op_reshape_3d(&self, a: &Tensor, ne0: usize, ne1: usize, ne2: usize) -> Tensor {
        let tensor = unsafe {
            ggml_sys::ggml_reshape_3d(
                self.ptr.as_ptr(),
                a.ptr.as_ptr(),
                usize_to_i64(ne0),
                usize_to_i64(ne1),
                usize_to_i64(ne2),
            )
        };
        self.new_tensor_raw(tensor)
    }

    /// In-place; applies ROtary Positional Encoding.
    pub fn op_rope(&self, a: &Tensor, npast: usize, ndims: usize, mode: i32) -> Tensor {
        let tensor = unsafe {
            ggml_sys::ggml_rope(
                self.ptr.as_ptr(),
                a.ptr.as_ptr(),
                usize_to_i32(npast),
                usize_to_i32(ndims),
                mode,
            )
        };
        self.new_tensor_raw(tensor)
    }

    /// Computes the specified graph. Must be run in order to evaluate the graph.
    pub fn graph_compute(&self, graph: &mut ComputationGraph) {
        unsafe {
            ggml_sys::ggml_graph_compute(self.ptr.as_ptr(), &mut graph.inner);
        }
    }

    /// Retrieves the memory used by this [Context].
    pub fn used_mem(&self) -> usize {
        unsafe { ggml_sys::ggml_used_mem(self.ptr.as_ptr()) }
    }

    /// Sets the scratch buffer to be used by this [Context].
    ///
    /// If `scratch_buffer` is `None`, the scratch buffer will be disabled.
    pub fn use_scratch<'a>(&'a self, scratch_buffer: Option<&'a mut Buffer>) {
        let (size, data) = if let Some(buffer) = scratch_buffer {
            (buffer.data.len(), buffer.data.as_ptr() as *mut c_void)
        } else {
            (0, std::ptr::null_mut())
        };
        // SAFETY: this just passes (most likely uninitialized) memory buffer to the ggml C API
        unsafe {
            ggml_sys::ggml_set_scratch(
                self.ptr.as_ptr(),
                ggml_sys::ggml_scratch {
                    offs: 0,
                    size,
                    data,
                },
            );
        }
    }

    /// TODO: something something
    pub fn op_alibi(&self, a: &Tensor, n_past: usize, n_head: usize) -> Tensor {
        let tensor = unsafe {
            ggml_sys::ggml_alibi(
                self.ptr.as_ptr(),
                a.ptr.as_ptr(),
                usize_to_i32(n_past),
                usize_to_i32(n_head),
            )
        };

        self.new_tensor_raw(tensor)
    }

    /// Gaussian Error Linear Units
    pub fn op_gelu(&self, a: &Tensor) -> Tensor {
        let tensor = unsafe { ggml_sys::ggml_gelu(self.ptr.as_ptr(), a.ptr.as_ptr()) };
        self.new_tensor_raw(tensor)
    }
}

impl Drop for Context {
    fn drop(&mut self) {
        // SAFETY: The only non-weak copy of ptr is no longer accessible after
        // this drop call.
        unsafe {
            ggml_sys::ggml_free(self.ptr.as_ptr());
        }
    }
}

/// A buffer of memory that can be used as a scratch buffer for a [Context].
///
/// See [Context::use_scratch].
pub struct Buffer {
    data: Box<[u8]>,
}

impl Buffer {
    /// Creates a new buffer of the specified size.
    pub fn new(size: usize) -> Self {
        let mut data: Vec<u8> = Vec::with_capacity(size);

        // SAFETY: The contents are intentionally uninitialized, as they will be passed to
        // the ggml C API which will fill them with data.
        #[allow(clippy::uninit_vec)]
        unsafe {
            data.set_len(size);
        }

        Buffer {
            data: data.into_boxed_slice(),
        }
    }
}

/// Tensors are owned by the context. A tensor is alive as long as the
/// underlying context it was created with is alive.
pub struct Tensor {
    ptr: NonNull<ggml_sys::ggml_tensor>,
    ctx: Weak<NonNull<ggml_sys::ggml_context>>,
}

impl Tensor {
    /// Size of the `ggml_tensor` struct in bytes.
    ///
    /// Exposed for purposes of determining context size.
    pub const C_TYPE_SIZE: usize = std::mem::size_of::<ggml_sys::ggml_tensor>();

    /// Creates a shared copy of this tensor pointer.
    pub fn share(&self) -> Self {
        Tensor {
            ptr: self.ptr,
            ctx: Weak::clone(&self.ctx),
        }
    }

    fn with_alive_ctx<U>(&self, mut f: impl FnMut() -> U) -> U {
        if let Some(_ctx) = self.ctx.upgrade() {
            f()
        } else {
            panic!("Using a tensor after the context was dropped")
        }
    }

    fn with_alive_ctx_mut<U>(&self, mut f: impl FnMut() -> U) -> U {
        if let Some(_ctx) = self.ctx.upgrade() {
            f()
        } else {
            panic!("Using a tensor after the context was dropped")
        }
    }

    /// Number of bytes used by this tensor.
    pub fn nbytes(&self) -> usize {
        self.with_alive_ctx(|| {
            // SAFETY: The with_alive_call guarantees the context is alive
            unsafe { ggml_sys::ggml_nbytes(self.ptr.as_ptr()) }
        })
    }

    /// Provides raw mutable access to the data contained within the tensor.
    ///
    /// # Safety
    ///
    /// Only `std::slice::from_raw_parts_mut(tensor.data(), tensor.nbytes())` is safe to mutate.
    pub unsafe fn data(&mut self) -> *mut c_void {
        self.with_alive_ctx(|| {
            // SAFETY: The with_alive_call guarantees the context is alive
            unsafe { *self.ptr.as_ptr() }.data
        })
    }

    /// Set the tensor's data pointer (useful for mmap-ed data)
    ///
    /// # Safety
    ///
    /// The memory region from `data_ptr` to `data_ptr.offset(tensor.nbytes())` will be read from.
    pub unsafe fn set_data(&mut self, data_ptr: *mut c_void) {
        let tensor = self.ptr.as_mut();
        self.with_alive_ctx_mut(|| {
            // SAFETY: The with_alive_call guarantees the context is alive
            tensor.data = data_ptr;
        })
    }

    /// Number of elements in this tensor.
    pub fn nelements(&self) -> usize {
        self.with_alive_ctx(|| {
            // SAFETY: The with_alive_call guarantees the context is alive
            i64_to_usize(unsafe { ggml_sys::ggml_nelements(self.ptr.as_ptr()) })
        })
    }

    /// Number of elements in each dimension.
    pub fn get_ne(&self) -> [i64; 4] {
        self.with_alive_ctx(|| unsafe { *self.ptr.as_ptr() }.ne)
    }

    /// Stride of each dimension.
    pub fn get_nb(&self) -> [usize; 4] {
        self.with_alive_ctx(|| unsafe { *self.ptr.as_ptr() }.nb)
    }

    /// The data type.
    pub fn get_type(&self) -> Type {
        self.with_alive_ctx(|| unsafe { *self.ptr.as_ptr() }.type_.try_into().unwrap())
    }

    /// The size of the element type in bytes.
    pub fn element_size(&self) -> usize {
        self.with_alive_ctx(|| unsafe { ggml_sys::ggml_element_size(self.ptr.as_ptr()) })
    }

    /// Writes `src` to this tensor.
    ///
    /// # Safety
    ///
    /// This tensor must not be written to or read by from any other code.
    pub unsafe fn write_data(&mut self, src: &[u8]) {
        std::ptr::copy_nonoverlapping(src.as_ptr(), self.data() as *mut u8, src.len())
    }

    /// Zeroes out this tensor.
    pub fn zero_data(&mut self) {
        unsafe { std::ptr::write_bytes(self.data() as *mut u8, 0, self.nbytes()) }
    }

    /// Reads this tensor into `dst`, starting from `offset`.
    ///
    /// # Safety
    ///
    /// This tensor must not be written to or read by from any other code.
    pub unsafe fn read_data(&self, offset: usize, dst: &mut [u8]) {
        let data = unsafe { ggml_sys::ggml_get_data(self.ptr.as_ptr()).add(offset) };
        std::ptr::copy_nonoverlapping(data, dst as *mut _ as _, dst.len())
    }
}

/// A `ggml` computation graph. Keeps track of all state during computation.
pub struct ComputationGraph {
    inner: ggml_sys::ggml_cgraph,
}

impl ComputationGraph {
    /// Create a new [ComputationGraph] with the specified `n_threads`.
    pub fn new(n_threads: usize) -> Self {
        Self {
            inner: ggml_sys::ggml_cgraph {
                n_threads: usize_to_i32(n_threads),
                // SAFETY: This should be safe to zero. The original C++ impl
                // just leaves it uninitialized
                ..unsafe { std::mem::zeroed::<ggml_sys::ggml_cgraph>() }
            },
        }
    }

    /// Build this computational graph in the forward direction in preparation for computation.
    pub fn build_forward_expand(&mut self, tensor: &Tensor) {
        unsafe { ggml_sys::ggml_build_forward_expand(&mut self.inner, tensor.ptr.as_ptr()) }
    }
}

/// The size of `t` as bytes.
pub fn type_size(t: Type) -> usize {
    unsafe { ggml_sys::ggml_type_size(t.into()) }
}

/// [type_size]/[blck_size] as float.
pub fn type_sizef(x: Type) -> f64 {
    (unsafe { ggml_sys::ggml_type_sizef(x.into()) }) as f64
}

/// The size of a block for `t`. Only relevant for quantized types.
pub fn blck_size(t: Type) -> usize {
    i32_to_usize(unsafe { ggml_sys::ggml_blck_size(t.into()) })
}

fn usize_to_i32(val: usize) -> i32 {
    i32::try_from(val).unwrap()
}

fn usize_to_i64(val: usize) -> i64 {
    i64::try_from(val).unwrap()
}

fn i32_to_usize(val: i32) -> usize {
    usize::try_from(val).unwrap()
}

fn i64_to_usize(val: i64) -> usize {
    usize::try_from(val).unwrap()
}

/// Contains the result of a quantization operation.
pub struct QuantizationResult {
    /// The quantized output.
    pub output: Vec<u8>,
    /// The quantization history.
    pub history: Vec<i64>,
}

/// Quantizes `src` into `dst` using `q4_0` quantization.
///
/// You must ensure that `src.len() == n_elements`, and `n_elements_0`
/// is the first dimension of `src`.
pub fn quantize_q4_0(src: &[f32], n_elements: usize, n_elements_0: usize) -> QuantizationResult {
    quantize_impl(src, n_elements, n_elements_0, ggml_sys::ggml_quantize_q4_0)
}

/// Quantizes `src` into `dst` using `q4_1` quantization.
///
/// You must ensure that `src.len() == n_elements`, and `n_elements_0`
/// is the first dimension of `src`.
pub fn quantize_q4_1(src: &[f32], n_elements: usize, n_elements_0: usize) -> QuantizationResult {
    quantize_impl(src, n_elements, n_elements_0, ggml_sys::ggml_quantize_q4_1)
}

fn quantize_impl(
    src: &[f32],
    n_elements: usize,
    n_elements_0: usize,
    quantizer: unsafe extern "C" fn(*const f32, *mut c_void, c_int, c_int, *mut i64) -> usize,
) -> QuantizationResult {
    assert_eq!(src.len(), n_elements);
    assert_eq!(n_elements % n_elements_0, 0);

    // A conservative multiplier of 4 is used here.
    let mut output = vec![0u8; n_elements * 4];
    let mut history = vec![0i64; 16];
    let output_size = unsafe {
        quantizer(
            src.as_ptr(),
            output.as_mut_ptr() as *mut c_void,
            n_elements.try_into().unwrap(),
            n_elements_0.try_into().unwrap(),
            history.as_mut_ptr(),
        )
    };

    output.resize(output_size, 0u8);
    QuantizationResult { output, history }
}<|MERGE_RESOLUTION|>--- conflicted
+++ resolved
@@ -14,18 +14,10 @@
     sync::{Arc, Weak},
 };
 
-<<<<<<< HEAD
-/// GGML loading utilities
-pub mod loader;
-
-/// Magic constant for `ggml` files (versioned).
-pub const FILE_MAGIC: u32 = 0x67676d66;
-=======
 /// Magic constant for `ggml` files (versioned, ggmf).
 pub const FILE_MAGIC_GGMF: u32 = 0x67676d66;
 /// Magic constant for `ggml` files (versioned, ggjt).
 pub const FILE_MAGIC_GGJT: u32 = 0x67676a74;
->>>>>>> 6e8aa794
 /// Magic constant for `ggml` files (unversioned).
 pub const FILE_MAGIC_UNVERSIONED: u32 = 0x67676d6c;
 
